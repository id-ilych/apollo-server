--- conflicted
+++ resolved
@@ -1,15 +1,8 @@
 # Change Log
 
-<<<<<<< HEAD
-### vNEXT
+## vNEXT
 
 - __BREAKING__: Drop support for `schemaTag` with `graphVariant` being its successor.  As noted below, `schemaTag` was deprecated in v0.3.1 and a deprecation warning has been shown since.  The `graphVariant` replaces the functionality that `schemaTag` offered and, aside from the name change, its behavior is identical. [PR #4328](https://github.com/apollographql/apollo-server/pull/4328)
-
-### 0.4.1
-=======
-## vNEXT
-
-- _Nothing yet! Stay tuned!_
 
 ## 0.4.4
 
@@ -24,7 +17,6 @@
 - Only changes in dependencies.
 
 ## 0.4.1
->>>>>>> 33073a8e
 
 - __BREAKING__: Use a content delivery network, fetch storage secrets and operation manifests from different domains: https://storage-secrets.api.apollographql.com and https://operations.api.apollographql.com. Please mind any firewall for outgoing traffic.
 
